--- conflicted
+++ resolved
@@ -13,13 +13,10 @@
 import numpy as np
 from agents.trading_strategies import TradingStrategies
 from agents.agent_conversation_logger import get_conversation_logger
-<<<<<<< HEAD
 from strategies.library import get_strategy_library
 from selector.context_features import build_regime_features
 from selector.thompson_selector import ThompsonSelector, ThompsonSelectorConfig, create_selector
-=======
 from news import CryptoNewsFetcher, SentimentAnalyzer, get_global_cache
->>>>>>> 491e8e2c
 
 @dataclass
 class TradingSignalWithRisk:
@@ -366,16 +363,14 @@
         
         asset = arguments.get('asset', '').upper()
         
-<<<<<<< HEAD
         # Handle bandit strategy selection
         if function_name == "bandit_select_strategy":
             return await self._execute_bandit_selector(asset, arguments, market_data)
-=======
+        
         # 📰 NEW: Add sentiment data to market_data for sentiment-adjusted strategies
         if 'sentiment' not in market_data:
             sentiment = self.get_market_sentiment(asset)
             market_data['sentiment'] = sentiment
->>>>>>> 491e8e2c
         
         # Map function names to strategy method names
         strategy_map = {
